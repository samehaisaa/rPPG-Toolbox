--- conflicted
+++ resolved
@@ -29,14 +29,9 @@
     def train(self, data_loader, print_freq=100):
         """ TODO:Docstring"""
         min_valid_loss = 1
-<<<<<<< HEAD
-        for epoch in (range(self.max_epoch_num)):
-            print(f"====Training Epoch: {epoch}====")
-=======
         
         for epoch in range(self.max_epoch_num):
             logging.debug(f"====Training Epoch: {epoch}====")
->>>>>>> 37a3cec0
             running_loss = 0.0
             train_loss = []
             self.model.train()
